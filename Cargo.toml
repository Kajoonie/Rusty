[package]
name = "rusty"
version = "1.1.34"
authors = ["Charles <Charles.T.Cheney@gmail.com>"]
edition = "2024"
publish = false

# Feature flags
[features]
default = ["brave_search", "music"]
brave_search = []
music = ["dep:songbird", "dep:symphonia"]

[dependencies]
dotenv = "0.15.0"
tracing = "0.1.41"
futures = "0.3.30"
chrono = "0.4.40"
serde_json = "1.0.140"
thiserror = "2.0.12"
base64 = "0.22.1"
poise = "0.6.1"
thousands = "0.2.0"
ollama-rs = "0.2.6"
dashmap = "6.1.0"
<<<<<<< HEAD
url = "2.5.0"
=======
url = "2.5.4"
lazy_static = "1.5.0"
>>>>>>> 14315d97
regex = "1.10.3"
serpapi-search-rust = "0.1.0"
humantime-serde = "1.1.1"
rand = "0.8"

[dependencies.tokio]
version = "1.37.0"
features = ["rt-multi-thread", "macros", "signal"]

[dependencies.serde]
version = "1.0.219"
features = ["derive"]

[dependencies.serenity]
version = "0.12.4"
default-features = false
features = ["client", "gateway", "rustls_backend", "model", "voice"]

[dependencies.songbird]
version = "0.5"
features = ["builtin-queue", "gateway", "driver"]
optional = true

# Additional codecs for songbird via symphonia
[dependencies.symphonia]
version = "0.5"
features = ["aac", "mp3", "isomp4", "alac"]
optional = true

[dependencies.reqwest]
version = "0.12.4"
features = ["json"]

[dependencies.rusqlite]
version = "0.34.0"
features = ["bundled"]

[dependencies.tracing-subscriber]
version = "0.3.19"
features = ["env-filter"]

[dev-dependencies]
mockall = "0.12.1"
mock-it = "0.4.0"
tokio-test = "0.4.3"
test-case = "3.3.1"
assert_matches = "1.5.0"
pretty_assertions = "1.4.0"
wiremock = "0.5.22"
rstest = "0.22.0"
async-trait = "0.1.88"

[dev-dependencies.fake]
version = "2.9.2"
features = ["derive"]<|MERGE_RESOLUTION|>--- conflicted
+++ resolved
@@ -23,12 +23,7 @@
 thousands = "0.2.0"
 ollama-rs = "0.2.6"
 dashmap = "6.1.0"
-<<<<<<< HEAD
-url = "2.5.0"
-=======
 url = "2.5.4"
-lazy_static = "1.5.0"
->>>>>>> 14315d97
 regex = "1.10.3"
 serpapi-search-rust = "0.1.0"
 humantime-serde = "1.1.1"
